--- conflicted
+++ resolved
@@ -4,17 +4,6 @@
 The format is based on [Keep a Changelog](https://keepachangelog.com/en/1.0.0/),
 and this project adheres to [Semantic Versioning](https://semver.org/spec/v2.0.0.html).
 
-<<<<<<< HEAD
-## [0.60.9] - 2021-02-19
-
-# Added
-
-- Added XLNet support for NER
-
-# Fixed
-
-- Fixed bug where `polynomial_decay_schedule_power` value was not being set correctly
-=======
 ## [0.61.0] - 2021-03-19
 
 ### Added
@@ -28,9 +17,18 @@
   - T5
   - QA (Note that HF Datasets might not always work with QAModel)
 
+## [0.60.9] - 2021-02-19
+
+# Added
+
+- Added XLNet support for NER
+
+# Fixed
+
+- Fixed bug where `polynomial_decay_schedule_power` value was not being set correctly
+
 ### Changed
 - Switched to using FastTokenizers where possible
->>>>>>> 1b6c133d
 
 ## [0.60.8] - 2021-02-12
 
@@ -1474,15 +1472,11 @@
 
 - This CHANGELOG file to hopefully serve as an evolving example of a standardized open source project CHANGELOG.
 
-<<<<<<< HEAD
-[0.60.9]: https://github.com/ThilinaRajapakse/simpletransformers/compare/de06bfb...HEAD
+[0.61.0]: https://github.com/ThilinaRajapakse/simpletransformers/compare/76f1df5...HEAD
+
+[0.60.9]: https://github.com/ThilinaRajapakse/simpletransformers/compare/de06bfb...76f1df5
 
 [0.60.2]: https://github.com/ThilinaRajapakse/simpletransformers/compare/de989b5...de06bfb
-=======
-[0.61.0]: https://github.com/ThilinaRajapakse/simpletransformers/compare/76f1df5...HEAD
-
-[0.60.2]: https://github.com/ThilinaRajapakse/simpletransformers/compare/de989b5...76f1df5
->>>>>>> 1b6c133d
 
 [0.60.1]: https://github.com/ThilinaRajapakse/simpletransformers/compare/6f189e0...de989b5
 
