# Changelog
All notable changes to this project will be documented in this file.

The format is based on [Keep a Changelog](https://keepachangelog.com/en/1.0.0/),
and this project adheres to [Semantic Versioning](https://semver.org/spec/v2.0.0.html).

<<<<<<< HEAD
## UNRELEASED

### Added

 - Dataclass args added in the following models
   - classification
   - multilabel classification
   - ner
 - wandb sweeps added in the following models
   - classification
   - ner
   - multilabel
 - eval_model now logs to wandb in the following models
   - classification
   - NER
 - Better tqdm descriptions
   - current iteration improved in all models
   - epoch number improved in
     - classification
     - NER
 - NER labels can be given as self.args.labels_list (persists through args saving: CHECK THIS)
 - eval_model logging to wandb can be turned off with wandb_log=False

### Changed

- Changed NERModel.eval_model() to return usable model_outputs

### TODO:

- Add NER classification report to docs
=======
## [0.34.4] - 2020-06-17

### Added

- Added `num_return_sequences`, `top_k`, and `top_p` args for `Seq2SeqModel`.

### Fixed

- Fixed bug potential bug when using `sliding_window`. [@BjarkePedersen](https://github.com/BjarkePedersen)

### Changed

- Cleaned `language_modeling_utils`. [@Pradhy729](https://github.com/Pradhy729)

## [0.34.3] - 2020-06-13

### Fixed

- Fixed bug in question answering when *not* using multiprocessing for feature conversion.
>>>>>>> 18444dcf

## [0.34.2] - 2020-06-13

### Fixed

- Fixed bug in sentence-pair task feature conversion. 

## [0.34.1] - 2020-06-12

### Fixed

- Fixed bug in multi-modal classification due to compatibility issues with breaking changes in transformers==2.11.0.
  
## [0.34.0] - 2020-06-09

### Added

- Added distributed training support for language model training. [@cahya-wirawan](https://github.com/cahya-wirawan)
- Added multiprocessed decoding support for T5 models.

## [0.33.2] - 2020-06-08

### Fixed

- Fixed bug in adding prefix space. Included longformer in list of models where prefix spaces are added. [@guy-mor](https://github.com/guy-mor)

## [0.33.1] - 2020-06-08

### Changed

- Changed the tokenization logic of RoBERTa (and other models using GPT-2 tokenizer) so that a prefix space will be added to input sentences.

## [0.33.0] - 2020-06-08

### Added

- Added Longformer model support for;
  - Classification
  - NER
  - Seq2Seq
tasks. [@flozi00](https://github.com/flozi00)

## [0.32.3] - 2020-06-04

### Fixed

- Fixed compatibility issues with breaking changes in transformers==2.11.0. [@fcggamou](https://github.com/fcggamou)

## [0.32.1] - 2020-06-01

### Fixed

- Fixed bug when using `output_hidden_states` with `ClassificationModel`. [@jpotniec](https://github.com/jpotoniec)

## [0.32.0] - 2020-06-01

### Added

- Added Lazy Loading support for classification tasks (except multi-label). ([Docs](https://simpletransformers.ai/docs/classification-specifics/#lazy-loading-data))

## [0.31.0] - 2020-05-30

### Added

- Added Longformer model support for Language Modeling.

## [0.30.0] - 2020-05-27

### Added

- Added XLM-RoBERTa support for question answering tasks.
- Added `save_optimizer_and_scheduler` (default 1) to `global_args` which controls whether optimizer and scheduler is saved along with the model. Disabling significantly reduces the disk space used by saved models. 

### Fixed

- Bug in XLM tokenizer when preprocessing QA datasets.
- `QuestionAnsweringModel.predict(n_best_size=n)` now correctly returns `n` answers per question (along with `n` probabilities).

## BREAKING CHANGE

- `QuestionAnsweringModel.predict()` now returns two lists (a list of dicts with question ids mapped to answers and a list of dicts with question ids mapped to the answer probabilities). 

## [0.29.0] - 2020-05-24

### Fixed

- Fixed issues with training ELECTRA language models from scratch. [@aced125](https://github.com/aced125) [@Laksh1997](https://github.com/Laksh1997)
- Fixed bug in save_discriminator() method.

### Changed

- The parallel process count is now limited to 61 by default on Windows systems. [@leungi](https://github.com/leungi)

## [0.28.10] - 2020-05-23

### Added

- Added more generation/decoding parameters for T5 models.

### Fixed

- Fixed bug with cached features not being used with T5 models.

## [0.28.9] - 2020-05-19

### Fixed

- Fixed bug where final model was not being saved automatically.

## [0.28.8] - 2020-05-19

### Fixed

- Fixed bug where some models were not using `multiprocessing_chunksize` argument.

## [0.28.7] - 2020-05-19

### Fixed

- Fixed bug in NERModel.predict() method when `split_on_space=False`. [@alexysdussier](https://github.com/alexysdussier)

## [0.28.6] - 2020-05-19

### Added

- Added multiprocessing support for Question Answering tasks for substantial performance boost where CPU-bound tasks (E.g. prediction especially with long contexts) 
- Added `multiprocessing_chunksize` (default 500) to `global_args` for finer control over chunking. Usually, the optimal value will be (roughly) `number of examples / process count`.

## [0.28.5] - 2020-05-18

### Added

- Added `no_save` option to `global_args`. Setting this to `True` will prevent models from being saved to disk.
- Added minimal training script for `Seq2Seq` models in the examples directory.

## [0.28.4] - 2020-05-15

### Fixed

- Fixed potential bugs in loading weights when fine-tuning an ELECTRA language model. Fine-Tuning an ELECTRA language model now requires both `model_name` and `model_type` to be set to `electra`.

## [0.28.3] - 2020-05-15

### Changed

- Updated `Seq2SeqModel` to use `MarianTokenizer` with MarianMT models. [@flozi00](https://github.com/flozi00)

## [0.28.2] - 2020-05-14

### Fixed

- Bug fix for generic Seq2SeqModel

## [0.28.1] - 2020-05-14

### Fixed

- Bug when training language models from scratch


## [0.28.0] - 2020-05-11

### Added

- Sequence-to-Sequence task support added. This includes the following models:
  - BART
  - Marian
  - Generic Encoder-Decoder
- The `args` dict of a task-specific Simple Transformers model is now saved along with the model. When loading the model, these values will be read and used.
Any new `args` passed into the model initialization will override the loaded values.

## [0.27.3] - 2020-05-10

### Added

- Support for `AutoModel` in NER, QA, and LanguageModeling. [@flozi00](https://github.com/flozi00)

### Fixed

- Now predict function from NER_Model returns a value model_outputs that contains:
  A Python list of lists with dicts containing each word mapped to its list with raw model output. [@flaviussn](https://github.com/flaviussn)

### Changed

- Pillow import is now optional. It only needs to be installed if MultiModal models are used.

## [0.27.2] - 2020-05-08

### Fixed

- Fixed T5 lm_labels not being masked properly

### Changed

- Torchvision import is now optional. It only needs to be installed if MultiModal models are used.

## [0.27.1] - 2020-05-05

### Fixed

- Fixed issue with custom evaluation metrics not being handled correctly in `MultiLabelClassificationModel`. [@galtay](https://github.com/galtay)

## [0.27.0] - 2020-05-05

### Added

- Added support for T5 Model.
- Added `do_sample` arg to language generation.
- `NERModel.predict()` now accepts a `split_on_space` optional argument. If set to `False`, `to_predict` must be a a list of lists, with the inner list being a list of strings consisting of the split sequences. The outer list is the list of sequences to predict on. 

### Changed

- `eval_df` argument in `NERModel.train_model()` renamed to `eval_data` to better reflect the input format. Added Deprecation Warning.


## [0.26.1] - 2020-04-27

### Fixed

- Specifying `verbose=False` in `LanguageGenerationModel.generate()` method now correctly silences logger output.


## [0.26.0] - 2020-04-25

### Added

- Added Electra model support for sequence classification (binary, multiclass, multilabel)
- Added Electra model support for question answering
- Added Roberta model support for question answering

### Changed

- Reduced logger messages during question answering evaluation

## [0.25.0] - 2020-04-24

### Added

- Added support for Language Generation tasks.

## [0.24.9] - 2020-04-22

### Added

- Added support for custom metrics with `QuestionAnsweringModel`.

### Fixed

- Fixed issue with passing proxies to ConvAI models. [@Pradhy729](https://github.com/Pradhy729)

## [0.24.8] - 2020-04-13

### Fixed

- Fixed incorrect indexes when extracting hidden layer outputs and embedding outputs with `ClassificationModel.predict()` method.

## [0.24.7] - 2020-04-13

### Added

- Added option to get hidden layer outputs and embedding outputs with `ClassificationModel.predict()` method.
  - Setting `config: {"output_hidden_states": True}` will automatically return all embedding outputs and hidden layer outputs.

### Changed

- `global_args` now has a `config` dictionary which can be used to override default values in the confg class.
  - This can be used with ClassificationModel, MultiLabelClassificationModel, NERModel, QuestionAnsweringModel, and LanguageModelingModel

## [0.24.6] - 2020-04-12

### Added

- Added support for ELECTRA based NER models.

## [0.24.5] - 2020-04-11

### Fixed

- Fixed bug in `LanguageModelingModel` when loading from a training checkpoint.

## [0.24.4] - 2020-04-10

### Fixed

- Fixed bug in `LanguageModelingModel` initialization with a trained tokenizer.

### Added

- Added support for passing proxy information with ConvAI model.

## [0.24.3] - 2020-04-10

### Fixed

- Fixed potential bug in NERModel `predict()` method when using custom labels.
- Fixed typo in the NERModel description in the readme.

## [0.24.2] - 2020-04-09

### Fixed

- Fixed issues with `vocab_size` not being set properly in ELECTRA models.

## [0.24.1] - 2020-04-09

### Fixed

- Fixed bugs in minimal examples for language modeling.

### Changed

- Added `vocab_size` back to default `args` dict for clarity. (`vocab_size` is `None` by default)
- Changed error message when training a new tokenizer with incorrect parameters for clarity.

## [0.24.0] - 2020-04-09

### Added

- Added ELECTRA pretraining support.
- Added better support for configuring model architectures when training language models from scratch.
  - Any options which should be overriden from the default config can now be specified in the `args` dict. (`config` key)

### Changed

- Default entry for `vocab_size` removed from `args` for `LanguageModelingModel` as it differs for different model types.
  - `vocab_size` must now be specified whenever a new tokenizer is to be trained.

### Fixed

- Fixed bugs when training BERT (with word piece tokenization) language models from scratch.
- Fixed incorrect special tokens being used with BERT models when training a new tokenizer.
- Fixed potential bugs with BERT tokenizer training.

## [0.23.3] - 2020-04-05

### Fixed

- Fixed bug in `QuestionAnsweringModel` where the `save_model()` method wasn't being called properly.
- Fixed bug in calculating global step when resuming training.

## [0.23.2] - 2020-04-02

### Fixed

- Prevent padding tokens being added when using `openai-gpt` and `gpt2` models for language modeling.

## [0.23.1] - 2020-03-30

### Fixed

- Fixed bug in binary classification evaluation when data only contains one label.
- Fixed typo in readme.

### Changed

- Cache dir is no longer created when `no_cache` is used.

## [0.23.0] - 2020-03-30

### Added

- Added support for training custom tokenizers.
- Added improved support for training language models from scratch.
- Added improved support for resuming training in classification, NER, and QnA tasks.

## [0.22.1] - 2020-03-19

### Added

- Added support for XLMRoberta for multi-label tasks.

## [0.22.0] - 2020-03-14

### Added

- Added support for language model training (from scratch or fine-tuning).
- Added option to choose which metric should be used for early stopping.

### Changed

- Switched to using the logging module over print for everything except running loss. (QuestionAnsweringModel - [@travis-harper](https://github.com/travis-harper))
- Replaced more concatenated string paths with `os.path.join()` when creating `training_progress_scores.csv`.

## [0.21.5] - 2020-03-12

### Changed

- Replaced concatenated string paths with `os.path.join()` when creating `training_progress_scores.csv`. [@sarthakTUM](https://github.com/sarthakTUM)

## [0.21.4] - 2020-03-12

### Fixed

- Fixed issue with cached eval features being used even when using `predict()` in `ClassificationModel` and `NERModel`.

## [0.21.3] - 2020-03-03

### Added

- Added classification report for NER for per-tag scores. [@seo-95](https://github.com/seo-95)

## [0.21.2] - 2020-03-01

### Fixed

- Fixed bug with empty answers in `QuestionAnsweringModel`. @jacky18008

## [0.21.1] - 2020-02-29

### Fixed

- Fixed bug in ConvAIModel where `reprocess_input_data` and `use_cached_eval_features` args were ignored.

## [0.21.0] - 2020-02-29

### Added

- Added support for training Conversational AI models.
- Added `cuda_device` parameter to MultiLabelClassificationModel.

### Fixed

- Fixed bug in MultiModalClassificationModel when `num_labels` is not given.

## [0.20.3] - 2020-02-22

### Changed

- `reprocess_input_data` changed to `True` by default.
- `use_cached_eval_features` changed to `False` by default.

## [0.20.2] - 2020-02-22

### Fixed

- Fixed issue with early stopping not working with Question Answering.

## [0.20.1] - 2020-02-22

### Fixed

- Fixed issue with `predict()` function using cached features.

## [0.20.0] - 2020-02-21

### Added

- Added support for Multi Modal Classification tasks.

### Fixed

- Fixed missing variable `wandb_available` in Multilabel Classification.

## [0.19.9] - 2020-02-18

### Fixed

- Fixed missing variable `wandb_available` in Multilabel Classification.

## [0.19.8] - 2020-02-14

### Fixed

- Fixed missing variable `wandb_available` in Multilabel Classification.

## [0.19.7] - 2020-02-11

### Changed

- Removed `wandb` as a dependency. Installing `wandb` in now optional.

## [0.19.6] - 2020-02-11

### Added

- Added support for multilabel classification with FlauBERT.@adrienrenaud

## [0.19.5] - 2020-02-11

### Added

- Added support for FlauBERT with classification tasks (except multi-label).@adrienrenaud

## [0.19.4] - 2020-02-04

### Fixed

- Fixed error that occured when `args` is not given when creating a Model.

## [0.19.3] - 2020-02-03

### Added

- Added `manual_seed` to `global_args` . Can be used when training needs to be reproducible.

## [0.19.2] - 2020-01-31

### Added

- Added early stopping support for NER and Question Answering tasks.

### Fixed

- Fixed issue with nested file paths not being created.
- `wandb_kwargs` not being used with NER and Question Answering.

## [0.19.1] - 2020-01-27

### Fixed

- Fixed issue with evaluation at the end of epochs not being considered for best model.

## [0.19.0] - 2020-01-26

### Added

- Added early stopping support for Classification tasks.
    - Set `use_early_stopping` to `True` to enable.
- The best model will now be saved to `{output_dir}/best_model/` when `evaluate_during_training` is used.
- Added `evaluate_during_training_verbose` to args dict to control whether evaluation during training outputs are printed to console.
- Added **all-contributors** to README to recognize contributors.

### Changed

- Evaluation during training no longer displays progress bars.
- Evaluation during training no longer prints results to console by default.
- Moved model/results saving logic to `_save_model` for readability and maintainability.
- Updated README.

## [0.18.12] - 2020-01-25

### Fixed

- Added missing extra SEP token in RoBERTa, CamemBERT, and XLMRoBERTA in sentence pair tasks.

## [0.18.11] - 2020-01-21

### Added

- Added `no_cache` option to `global_args` which disables caching (saving and loading) of features to/from disk.

## [0.18.10] - 2020-01-20

### Added

- Added Makefile with tests dependency installation, test code, formatter and types.
- Added setup.cfg file with Make configuration
- Added some tests for the functionality

### Changed

- Files linted using flake8
- Files formatted using black
- Test tested with pytest
- Unused variables deleted

## [0.18.9] - 2020-01-20

### Fixed

- Fixed bug with importing certain pre-trained models in `MultiLabelClassificationModel` .

## [0.18.8] - 2020-01-20

### Added

- Added `**kwargs` to the init methods of `ClassificationModel` , `MultiLabelClassificationModel` , `QuestionAnsweringModel` , and `NERModel` . These will be passed to the `from_pretrained()` method of the underlying model class.

## [0.18.6] - 2020-01-18

### Changed

- Reverted change made in 0.18.4 (Model checkpoint is no longer saved at the end of the last epoch as this is the same model saved in `ouput_dir` at the end of training).

Model checkpoint is now saved for all epochs again.

## [0.18.5] - 2020-01-18

### Fixed

- Fixed bug when using `sliding_window` .

## [0.18.4] - 2020-01-17

### Fixed

- Typo in `classification_utils.py` .

### Changed

- Model checkpoint is no longer saved at the end of the last epoch as this is the same model saved in `ouput_dir` at the end of training.

## [0.18.3] - 2020-01-15

### Fixed

- Potential bugfix for CamemBERT models which were giving identical outputs to all inputs.

## [0.18.2] - 2020-01-15

### Added

- Added option to turn off model saving at the end of every epoch with `save_model_every_epoch` .

### Fixed

- Fixed bug with missing `tensorboard_folder` key in certain situations.

### Changed

- Moved `args` items common to all classes to one place ( `config/global_args.py` ) for maintainability. Does not make any usage changes.

## [0.18.1] - 2020-01-15

### Fixed

- Fixed bug with missing `regression` key when using MultiLabelClassification.

## [0.18.0] - 2020-01-15

### Added

- Sentence pair tasks are now supported.
- Regression tasks are now supported.
- `use_cached_eval_features` to `args` . Evaluation during training will now use cached features by default. Set to `False` if features should be reprocessed.

### Changed

- Checkpoints saved at the end of an epoch now follow the `checkpoint-{global_step}-epoch-{epoch_number} format.

## [0.17.1] - 2020-01-14

### Fixed

- Fixed `wandb_kwargs` key missing in `args` bug.

## [0.17.0] - 2020-01-14

### Added

- Added new model XLM-RoBERTa. Can now be used with `ClassificationModel` and `NERModel` .

## [0.16.6] - 2020-01-13

### Added

- Added evaluation scores from end-of-epoch evaluation to `training_progress_scores.csv` .

### Fixed

- Typos in `README.md` .

## [0.16.5] - 2020-01-09

### Fixed

- Reverted missed logging commands to print statements.

## [0.16.4] - 2020-01-09

### Changed

- Removed logging import.

## [0.16.3] - 2020-01-09

### Fixed

- Reverted to using print instead of logging as logging seems to be causing issues.

## [0.16.2] - 2020-01-08

### Changed

- Changed print statements to logging.

## [0.16.1] - 2020-01-07

### Added

- Added `wandb_kwargs` to `args` which can be used to specify keyword arguments to `wandb.init()` method.

## [0.16.0] - 2020-01-07

### Added

- Added support for training visualization using the W&B framework.
- Added `save_eval_checkpoints` attribute to `args` which controls whether or not a model checkpoint will be saved with every evaluation.

## [0.15.7] - 2020-01-05

### Added

- Added `**kwargs` for different accuracy measures during multilabel training.

## [0.15.6] - 2020-01-05

### Added

- Added `train_loss` to `training_progress_scores.csv` (which contains the evaluation results of all checkpoints) in the output directory.

## [0.15.5] - 2020-01-05

### Added

- Using `evaluate_during_training` now generates `training_progress_scores.csv` (which contains the evaluation results of all checkpoints) in the output directory.

## [0.15.4] - 2019-12-31

### Fixed

- Fixed bug in `QuestonAnsweringModel` when using `evaluate_during_training` .

## [0.15.3] - 2019-12-31

### Fixed

- Fixed bug in MultiLabelClassificationModel due to `tensorboard_dir` being missing in parameter dictionary.

### Changed

- Renamed `tensorboard_folder` to `tensorboard_dir` for consistency.

## [0.19.8] - 2020-02-14

### Fixed

- Fixed missing variable `wandb_available` in Multilabel Classification.

### Added

- Added `tensorboard_folder` to parameter dictionary which can be used to specify the directory in which the tensorboard files will be stored.

## [0.15.1] - 2019-12-27

### Added

- Added `**kwargs` to support different accuracy measures at training time.

## [0.15.0] - 2019-12-24

### Added

- Added `evaluate_during_training_steps` parameter that specifies when evaluation should be performed during training.

### Changed

- A model checkpoint will be created for each evaluation during training and the evaluation results will be saved along with the model.

## [0.14.0] - 2019-12-24

### Added

- Added option to specify a GPU to be used when multiple GPUs are available. E.g.: `cuda_device=1` 
- Added `do_lower_case` argument for uncased models.

### Fixed

- Fixed possible bug with output directory not being created before evaluation is run when using `evaluate_during_training` .

## [0.13.4] - 2019-12-21

### Fixed

- Fixed bug with when using `eval_during_training` with QuestionAnswering model.

## [0.13.3] - 2019-12-21

### Fixed

- Fixed bug with loading Multilabel classification models.
- Fixed formatting in README.md.

## [0.13.2] - 2019-12-20

### Fixed

- Fixed formatting in README.md.

## [0.13.1] - 2019-12-20

### Fixed

- Bug in Multilabel Classification due to missing entries in default args dict.

## [0.13.0] - 2019-12-19

### Added

- Sliding window feature for Binary and Multiclass Classification tasks.

## [0.12.0] - 2019-12-19

### Added

- Minimal examples have been added to the `examples` directory as Python scripts.

### Changed

- Readme updated to include the addition of examples.

## [0.11.2] - 2019-12-18

### Fixed

- Evaluation during training fixed for multilabel classification.

## [0.11.1] - 2019-12-18

### Fixed

- Broken multiprocessing support for NER tasks fixed.

## [0.11.0] - 2019-12-15

### Added

- CamemBERT can now be used with NERModel.

### Changed

- Readme changed to include CamemBERT for NER.

## [0.10.8] - 2019-12-15

### Added

- DistilBERT can now be used with NERModel.

### Changed

- Readme changed to include DistilBERT for NER.

## [0.10.7] - 2019-12-15

### Added

- This CHANGELOG file to hopefully serve as an evolving example of a standardized open source project CHANGELOG.

[0.34.4]: https://github.com/ThilinaRajapakse/simpletransformers/compare/3e112de...HEAD

[0.34.1]: https://github.com/ThilinaRajapakse/simpletransformers/compare/19ecd79...3e112de

[0.34.0]: https://github.com/ThilinaRajapakse/simpletransformers/compare/4789a1d...19ecd79

[0.33.2]: https://github.com/ThilinaRajapakse/simpletransformers/compare/bb83151...4789a1d

[0.33.1]: https://github.com/ThilinaRajapakse/simpletransformers/compare/f40331b...bb83151

[0.33.0]: https://github.com/ThilinaRajapakse/simpletransformers/compare/e96aacd...f40331b

[0.32.3]: https://github.com/ThilinaRajapakse/simpletransformers/compare/f5cee79...e96aacd

[0.32.1]: https://github.com/ThilinaRajapakse/simpletransformers/compare/d009aa1...f5cee79

[0.32.0]: https://github.com/ThilinaRajapakse/simpletransformers/compare/b196267...d009aa1

[0.31.0]: https://github.com/ThilinaRajapakse/simpletransformers/compare/d38e086...b196267

[0.30.0]: https://github.com/ThilinaRajapakse/simpletransformers/compare/9699a0c...d38e086

[0.29.0]: https://github.com/ThilinaRajapakse/simpletransformers/compare/858d2b9...9699a0c

[0.28.10]: https://github.com/ThilinaRajapakse/simpletransformers/compare/a1a6473...858d2b9

[0.28.9]: https://github.com/ThilinaRajapakse/simpletransformers/compare/08a3b4c...a1a6473

[0.28.8]: https://github.com/ThilinaRajapakse/simpletransformers/compare/4e66cb8...08a3b4c

[0.28.7]: https://github.com/ThilinaRajapakse/simpletransformers/compare/9077ebb...4e66cb8

[0.28.6]: https://github.com/ThilinaRajapakse/simpletransformers/compare/68d62b1...9077ebb

[0.28.5]: https://github.com/ThilinaRajapakse/simpletransformers/compare/91866e8...68d62b1

[0.28.4]: https://github.com/ThilinaRajapakse/simpletransformers/compare/ac097e4...91866e8

[0.28.3]: https://github.com/ThilinaRajapakse/simpletransformers/compare/ca87582...ac097e4

[0.28.2]: https://github.com/ThilinaRajapakse/simpletransformers/compare/1695fc4...ca87582

[0.28.1]: https://github.com/ThilinaRajapakse/simpletransformers/compare/4d9665d...1695fc4

[0.28.0]: https://github.com/ThilinaRajapakse/simpletransformers/compare/402bd8e...4d9665d

[0.27.3]: https://github.com/ThilinaRajapakse/simpletransformers/compare/bc94b34...402bd8e

[0.27.2]: https://github.com/ThilinaRajapakse/simpletransformers/compare/d665494...bc94b34

[0.27.1]: https://github.com/ThilinaRajapakse/simpletransformers/compare/32d5a1a...d665494

[0.27.0]: https://github.com/ThilinaRajapakse/simpletransformers/compare/ab1e600...32d5a1a

[0.26.1]: https://github.com/ThilinaRajapakse/simpletransformers/compare/3d4f616...ab1e600

[0.26.0]: https://github.com/ThilinaRajapakse/simpletransformers/compare/aa8e6a6...3d4f616

[0.25.0]: https://github.com/ThilinaRajapakse/simpletransformers/compare/445d386...aa8e6a6

[0.24.9]: https://github.com/ThilinaRajapakse/simpletransformers/compare/52fea69...445d386

[0.24.8]: https://github.com/ThilinaRajapakse/simpletransformers/compare/e9b1f41...52fea69

[0.24.7]: https://github.com/ThilinaRajapakse/simpletransformers/compare/853ca94...e9b1f41

[0.24.6]: https://github.com/ThilinaRajapakse/simpletransformers/compare/777f78d...853ca94

[0.24.5]: https://github.com/ThilinaRajapakse/simpletransformers/compare/8f1daac...777f78d

[0.24.3]: https://github.com/ThilinaRajapakse/simpletransformers/compare/ce4b925...8f1daac

[0.24.2]: https://github.com/ThilinaRajapakse/simpletransformers/compare/91b7ae1...ce4b925

[0.24.1]: https://github.com/ThilinaRajapakse/simpletransformers/compare/ae6b6ea...91b7ae1

[0.24.0]: https://github.com/ThilinaRajapakse/simpletransformers/compare/17b1c23...ae6b6ea

[0.23.3]: https://github.com/ThilinaRajapakse/simpletransformers/compare/3069694...17b1c23

[0.23.2]: https://github.com/ThilinaRajapakse/simpletransformers/compare/96bc291...3069694

[0.23.1]: https://github.com/ThilinaRajapakse/simpletransformers/compare/7529ee1...96bc291

[0.23.0]: https://github.com/ThilinaRajapakse/simpletransformers/compare/b5cf82c...7529ee1

[0.22.0]: https://github.com/ThilinaRajapakse/simpletransformers/compare/51fc7a3...b5cf82c

[0.21.5]: https://github.com/ThilinaRajapakse/simpletransformers/compare/27ff44e...51fc7a3

[0.21.4]: https://github.com/ThilinaRajapakse/simpletransformers/compare/e9905a4...27ff44e

[0.21.3]: https://github.com/ThilinaRajapakse/simpletransformers/compare/7a9dd6f...e9905a4

[0.21.2]: https://github.com/ThilinaRajapakse/simpletransformers/compare/d114c50...7a9dd6f

[0.21.1]: https://github.com/ThilinaRajapakse/simpletransformers/compare/721c55c...d114c50

[0.21.0]: https://github.com/ThilinaRajapakse/simpletransformers/compare/f484717...721c55c

[0.20.3]: https://github.com/ThilinaRajapakse/simpletransformers/compare/daf5ccd...f484717

[0.20.2]: https://github.com/ThilinaRajapakse/simpletransformers/compare/538b8fa...daf5ccd

[0.20.1]: https://github.com/ThilinaRajapakse/simpletransformers/compare/c466ca6...538b8fa

[0.20.0]: https://github.com/ThilinaRajapakse/simpletransformers/compare/61952aa...c466ca6

[0.19.9]: https://github.com/ThilinaRajapakse/simpletransformers/compare/b5ab978...61952aa

[0.19.8]: https://github.com/ThilinaRajapakse/simpletransformers/compare/b5ab978...61952aa

[0.19.8]: https://github.com/ThilinaRajapakse/simpletransformers/compare/d7a5abd...b5ab978

[0.19.7]: https://github.com/ThilinaRajapakse/simpletransformers/compare/f814874...d7a5abd

[0.19.6]: https://github.com/ThilinaRajapakse/simpletransformers/compare/9170750...f814874

[0.19.5]: https://github.com/ThilinaRajapakse/simpletransformers/compare/337670a...9170750

[0.19.4]: https://github.com/ThilinaRajapakse/simpletransformers/compare/337670a...34261a8

[0.19.3]: https://github.com/ThilinaRajapakse/simpletransformers/compare/bb17711...337670a

[0.19.2]: https://github.com/ThilinaRajapakse/simpletransformers/compare/489d4f7...bb17711

[0.19.1]: https://github.com/ThilinaRajapakse/simpletransformers/compare/bb67a2b...489d4f7

[0.19.0]: https://github.com/ThilinaRajapakse/simpletransformers/compare/6c6f2e9...bb67a2b

[0.18.12]: https://github.com/ThilinaRajapakse/simpletransformers/compare/f8d0ad2...6c6f2e9

[0.18.11]: https://github.com/ThilinaRajapakse/simpletransformers/compare/65ef805...f8d0ad2

[0.18.10]: https://github.com/ThilinaRajapakse/simpletransformers/compare/ce5afd7...65ef805

[0.18.9]: https://github.com/ThilinaRajapakse/simpletransformers/compare/8ade0f4...ce5afd7

[0.18.8]: https://github.com/ThilinaRajapakse/simpletransformers/compare/44afa70...8ade0f4

[0.18.6]: https://github.com/ThilinaRajapakse/simpletransformers/compare/aa7f650...44afa70

[0.18.5]: https://github.com/ThilinaRajapakse/simpletransformers/compare/ebef6c4...aa7f650

[0.18.4]: https://github.com/ThilinaRajapakse/simpletransformers/compare/0aa88e4...ebef6c4

[0.18.3]: https://github.com/ThilinaRajapakse/simpletransformers/compare/52a488e...0aa88e4

[0.18.2]: https://github.com/ThilinaRajapakse/simpletransformers/compare/1fb47f1...52a488e

[0.18.1]: https://github.com/ThilinaRajapakse/simpletransformers/compare/9698fd3...1fb47f1

[0.18.0]: https://github.com/ThilinaRajapakse/simpletransformers/compare/9c9345f...9698fd3

[0.17.1]: https://github.com/ThilinaRajapakse/simpletransformers/compare/9a39cab...9c9345f

[0.17.0]: https://github.com/ThilinaRajapakse/simpletransformers/compare/0e5dd18...9a39cab

[0.16.6]: https://github.com/ThilinaRajapakse/simpletransformers/compare/c6c1792...0e5dd18

[0.16.5]: https://github.com/ThilinaRajapakse/simpletransformers/compare/e9504b5...c6c1792

[0.16.4]: https://github.com/ThilinaRajapakse/simpletransformers/compare/5d1eaa9...e9504b5

[0.16.3]: https://github.com/ThilinaRajapakse/simpletransformers/compare/f5a7699...5d1eaa9

[0.16.2]: https://github.com/ThilinaRajapakse/simpletransformers/compare/d589b75...f5a7699

[0.16.1]: https://github.com/ThilinaRajapakse/simpletransformers/compare/d8df83f...d589b75

[0.16.0]: https://github.com/ThilinaRajapakse/simpletransformers/compare/1684fff...d8df83f

[0.15.7]: https://github.com/ThilinaRajapakse/simpletransformers/compare/c2f620a...1684fff

[0.15.6]: https://github.com/ThilinaRajapakse/simpletransformers/compare/cd24331...c2f620a

[0.15.5]: https://github.com/ThilinaRajapakse/simpletransformers/compare/38cbea5...cd24331

[0.15.4]: https://github.com/ThilinaRajapakse/simpletransformers/compare/70e2a19...38cbea5

[0.15.3]: https://github.com/ThilinaRajapakse/simpletransformers/compare/a65dc73...70e2a19

[0.15.2]: https://github.com/ThilinaRajapakse/simpletransformers/compare/268ced8...a65dc73

[0.15.1]: https://github.com/ThilinaRajapakse/simpletransformers/compare/2c1e5e0...268ced8

[0.15.0]: https://github.com/ThilinaRajapakse/simpletransformers/compare/aa06528...2c1e5e0

[0.14.0]: https://github.com/ThilinaRajapakse/simpletransformers/compare/785ee04...aa06528

[0.13.4]: https://github.com/ThilinaRajapakse/simpletransformers/compare/b6e0573...785ee04

[0.13.3]: https://github.com/ThilinaRajapakse/simpletransformers/compare/b3283da...b6e0573

[0.13.2]: https://github.com/ThilinaRajapakse/simpletransformers/compare/897ef9f...b3283da

[0.13.1]: https://github.com/ThilinaRajapakse/simpletransformers/compare/1ee6093...897ef9f

[0.13.0]: https://github.com/ThilinaRajapakse/simpletransformers/compare/04886b5...1ee6093

[0.12.0]: https://github.com/ThilinaRajapakse/simpletransformers/compare/04c1c06...04886b5

[0.11.2]: https://github.com/ThilinaRajapakse/simpletransformers/compare/bbc9d22...04c1c06

[0.11.1]: https://github.com/ThilinaRajapakse/simpletransformers/compare/191e2f0...bbc9d22

[0.11.0]: https://github.com/ThilinaRajapakse/simpletransformers/compare/92d08ae...191e2f0

[0.10.8]: https://github.com/ThilinaRajapakse/simpletransformers/compare/68d359f...92d08ae

[0.10.7]: https://github.com/ThilinaRajapakse/simpletransformers/compare/0.10.6...68d359f<|MERGE_RESOLUTION|>--- conflicted
+++ resolved
@@ -4,7 +4,6 @@
 The format is based on [Keep a Changelog](https://keepachangelog.com/en/1.0.0/),
 and this project adheres to [Semantic Versioning](https://semver.org/spec/v2.0.0.html).
 
-<<<<<<< HEAD
 ## UNRELEASED
 
 ### Added
@@ -13,10 +12,12 @@
    - classification
    - multilabel classification
    - ner
+   - question answering
  - wandb sweeps added in the following models
    - classification
    - ner
    - multilabel
+   - question answering
  - eval_model now logs to wandb in the following models
    - classification
    - NER
@@ -25,6 +26,15 @@
    - epoch number improved in
      - classification
      - NER
+     - QA
+   - evaluation improved in 
+     - classification
+     - NER
+     - QA
+   - Prediction improved in 
+     - classification
+     - NER
+     - QA
  - NER labels can be given as self.args.labels_list (persists through args saving: CHECK THIS)
  - eval_model logging to wandb can be turned off with wandb_log=False
 
@@ -35,7 +45,16 @@
 ### TODO:
 
 - Add NER classification report to docs
-=======
+- Check if this is fixed
+```python
+  if model_type in ["camembert", "xlmroberta"]:
+    warnings.warn(
+        f"use_multiprocessing automatically disabled as {model_type}"
+        " fails when using multiprocessing for feature conversion."
+    )
+```
+-
+
 ## [0.34.4] - 2020-06-17
 
 ### Added
@@ -55,7 +74,6 @@
 ### Fixed
 
 - Fixed bug in question answering when *not* using multiprocessing for feature conversion.
->>>>>>> 18444dcf
 
 ## [0.34.2] - 2020-06-13
 
