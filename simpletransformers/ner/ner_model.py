--- conflicted
+++ resolved
@@ -738,42 +738,9 @@
 
                 if self.args.fp16:
                     with amp.autocast():
-<<<<<<< HEAD
-                        outputs = model(**inputs)
-                        # model outputs are always tuple in pytorch-transformers (see doc)
-                        loss = outputs[0]
-                        if self.loss_fct:
-                            logits = outputs[1]
-                            labels = inputs["labels"]
-                            if inputs.get("attention_mask") is not None:
-                                active_loss = inputs.get("attention_mask").view(-1) == 1
-                                active_logits = logits.view(-1, self.num_labels)
-                                active_labels = torch.where(
-                                    active_loss,
-                                    labels.view(-1),
-                                    torch.tensor(self.loss_fct.ignore_index).type_as(
-                                        labels
-                                    ),
-                                )
-                                loss = self.loss_fct(active_logits, active_labels)
-                            else:
-                                loss = self.loss_fct(
-                                    logits.view(-1, self.num_labels), labels.view(-1)
-                                )
-                else:
-                    outputs = model(**inputs)
-                    # model outputs are always tuple in pytorch-transformers (see doc)
-                    loss = outputs[0]
-                    if self.loss_fct:
-                        logits = outputs[1]
-                        loss = self.loss_fct(
-                            logits.view(-1, self.num_labels), inputs["labels"].view(-1)
-                        )
-=======
                         loss, *_ = self._calculate_loss(model, inputs)
                 else:
                     loss, *_ = self._calculate_loss(model, inputs)
->>>>>>> bfef803f
 
                 if args.n_gpu > 1:
                     loss = (
@@ -1233,24 +1200,9 @@
                     with amp.autocast():
                         outputs = self._calculate_loss(model, inputs)
                         tmp_eval_loss, logits = outputs[:2]
-<<<<<<< HEAD
-                        if self.loss_fct:
-                            tmp_eval_loss = self.loss_fct(
-                                logits.view(-1, self.num_labels),
-                                inputs["labels"].view(-1),
-                            )
-=======
->>>>>>> bfef803f
                 else:
                     outputs = self._calculate_loss(model, inputs)
                     tmp_eval_loss, logits = outputs[:2]
-<<<<<<< HEAD
-                    if self.loss_fct:
-                        tmp_eval_loss = self.loss_fct(
-                            logits.view(-1, self.num_labels), inputs["labels"].view(-1)
-                        )
-=======
->>>>>>> bfef803f
 
                 if self.args.n_gpu > 1:
                     tmp_eval_loss = tmp_eval_loss.mean()
@@ -1531,25 +1483,9 @@
                         with amp.autocast():
                             outputs = self._calculate_loss(model, inputs)
                             tmp_eval_loss, logits = outputs[:2]
-<<<<<<< HEAD
-                            if self.loss_fct:
-                                tmp_eval_loss = self.loss_fct(
-                                    logits.view(-1, self.num_labels),
-                                    inputs["labels"].view(-1),
-                                )
-=======
->>>>>>> bfef803f
                     else:
                         outputs = self._calculate_loss(model, inputs)
                         tmp_eval_loss, logits = outputs[:2]
-<<<<<<< HEAD
-                        if self.loss_fct:
-                            tmp_eval_loss = self.loss_fct(
-                                logits.view(-1, self.num_labels),
-                                inputs["labels"].view(-1),
-                            )
-=======
->>>>>>> bfef803f
 
                     if self.args.n_gpu > 1:
                         tmp_eval_loss = tmp_eval_loss.mean()
